# CLAUDE.md

<<<<<<< HEAD
  
  This file provides guidance to Claude Code (claude.ai/code) when working with code in this repository.

  ## Project Overview

  Complex Stories is a scientific data essay platform built with SvelteKit, inspired by The Pudding. It
  showcases interactive visualizations and computational science research from the Vermont Complex Systems
  Institute. The platform features both internal stories (built with Svelte components) and external stories
  (links to other sites).

  ## Development Commands

  ### Frontend Development
  ```bash
  cd frontend
  npm run dev     # Start development server with hot reloading
  npm run build   # Build for production (Node.js server)
  npm run preview # Preview production build locally
  ```

  ### Backend Development

  **FastAPI Server:**
  ```bash
  cd backend
  uv run fastapi dev app/main.py  # Development server on port 8000
  ```

  **Dagster Workspace (Open Academic Analytics):**
  ```bash
  cd backend/projects/open-academic-analytics
  ./run_dagster.sh  # Dagster webserver with shared modules (auto-assigns port)
  # Alternative: uv run dg dev (if shared modules properly installed)
  ```

  **Environment Setup:**
  - Set `DAGSTER_HOME=~/.dagster` for persistent storage
  - Backend uses uv for dependency management with pyproject.toml
  - Shared clients in `backend/shared/clients/` for reusable API resources
  - Backend includes PostgreSQL support (asyncpg, psycopg2-binary) and Alembic for migrations

  ### Code Quality
  ```bash
  cd frontend
  npm run check       # Type checking with svelte-check
  npm run check:watch # Type checking in watch mode
  npm run format      # Format code with Prettier
  npm run lint        # Check code formatting with Prettier
  ```

  ### Testing
  - **Frontend**: No specific test framework is configured. Check individual story directories for any custom testing setups.
  - **Backend**: Test directories exist at `backend/tests/` and `backend/projects/open-academic-analytics/tests/`

  ### Deployment
  - `pm2 start ecosystem.config.json` - Deploy using PM2 process manager
  - Built application serves from `./build/index.js` on port 3000 (production)
  - Frontend runs as Node.js server, not static site

  ### Dependency Management
  ```bash
  cd frontend
  npm install  # Install all Node.js dependencies

  cd backend
  uv sync      # Install Python dependencies
  ```
  - Frontend dependencies include specialized packages like `@duckdb/duckdb-wasm`, `allotaxonometer-ui`, `svelteplot`
  - Backend uses uv for Python dependency management with pyproject.toml
  - Optional dependencies configured for Linux x64 builds

  ## Architecture

  ### Story Structure
  Each story lives in `frontend/src/lib/stories/[story-slug]/` with the following structure:
  ```
  story-slug/
  ├── components/
  │ └── Index.svelte # Main story component
  ├── data/
  │ ├── copy.json # Story metadata and text content
  │ └── [other-data-files] # Story-specific data files
  ├── utils/ # Story-specific utilities (optional)
  └── state.svelte.ts # Story-specific state management (optional)
  ```

  ### Data Management
  - Stories are configured in `frontend/src/data/stories.csv` which defines metadata, URLs, authors, keywords, and display settings
  - Story components are dynamically loaded via `frontend/src/lib/utils/storyRegistry.js` using Vite's `import.meta.glob()`
  - Global data files live in `frontend/src/data/` with path alias `$data`
  - Static assets live in `frontend/static/`
  - CSV/TSV files can be imported directly as JS objects via the DSV plugin
  - Complex stories may include `data/loader.js` files for dynamic data processing

  ### Routing
  - `/` - Homepage with story grid
  - `/[slug]` - Individual story pages (dynamic routing)
  - `/blog/[slug]` - Blog posts
  - `/about` - About page
  - `/research-at-uvm` - Research groups page
  - `/author/[name]` - Author pages

  ### Key Technologies
  - **SvelteKit 2** with Svelte 5 (using runes syntax)
  - **Node.js server** via `@sveltejs/adapter-node` with remote functions support
  - **D3.js** for data visualization and manipulation
  - **DuckDB WASM** for client-side data processing
  - **Vite** for build tooling with custom plugins for DSV files
  - **TypeScript** for type safety

  ### Styling Approach
  - No CSS framework - custom styling per story
  - Global styles in `frontend/src/styles/` (app.css, base.css, theme.css, etc.)
  - Component-specific styles within `<style>` blocks
  - Story-wide styling decisions made in story's `Index.svelte`

  ### State Management
  - Stories may include `state.svelte.ts` files for complex state using Svelte 5 runes
  - Context API used for passing data between components
  - No global state management library

  ### External Dependencies
  - **Enhanced Images** for optimized image handling
  - **Rehype/Remark** plugins for markdown processing with math and syntax highlighting
  - **Sharp** for image optimization
  - **Reveal.js** for presentation components
  - **Allotaxonometer UI** for specialized taxonomy visualization components
  - **SveltePlot** for data plotting capabilities
  - **p5-svelte** for creative coding and generative art
  - **bits-ui** for accessible UI primitives

  ### Build Configuration
  - **Vite** config includes custom path aliases: `$data` → `frontend/src/data`, `$styles` → `frontend/src/styles`
  - **DSV plugin** for loading CSV/TSV files directly in components
  - **Version/timestamp injection** via `__VERSION__` and `__TIMESTAMP__` globals
  - **Node.js adapter** for server-side functionality
  - **Remote functions** enabled for dynamic data fetching
  - **PM2 deployment** via ecosystem.config.json

  
=======
This file provides guidance to Claude Code (claude.ai/code) when working with code in this repository.

## Project Overview

Complex Stories is a scientific data essay platform built with SvelteKit, inspired by The Pudding. It showcases interactive visualizations and computational science research from the Vermont Complex Systems Institute. The platform features both internal stories (built with Svelte components) and external stories (links to other sites).

## Development Commands

### Core Development
- `npm run dev` - Start development server with hot reloading
- `npm run build` - Build for production
- `npm run preview` - Preview production build locally

### Code Quality
- `npm run check` - Type checking with svelte-check
- `npm run check:watch` - Type checking in watch mode
- `npm run format` - Format code with Prettier
- `npm run lint` - Check code formatting with Prettier

### Database (Drizzle ORM)
- `npm run db:push` - Push schema changes to database
- `npm run db:generate` - Generate migration files
- `npm run db:migrate` - Run database migrations
- `npm run db:studio` - Open Drizzle Studio for database management

You are able to use the Svelte MCP server, where you have access to comprehensive Svelte 5 and SvelteKit documentation. Here's how to use the available tools effectively:

## Available MCP Tools:

### 1. list-sections

Use this FIRST to discover all available documentation sections. Returns a structured list with titles, use_cases, and paths.
When asked about Svelte or SvelteKit topics, ALWAYS use this tool at the start of the chat to find relevant sections.

### 2. get-documentation

Retrieves full documentation content for specific sections. Accepts single or multiple sections.
After calling the list-sections tool, you MUST analyze the returned documentation sections (especially the use_cases field) and then use the get-documentation tool to fetch ALL documentation sections that are relevant for the user's task.

### 3. svelte-autofixer

Analyzes Svelte code and returns issues and suggestions.
You MUST use this tool whenever writing Svelte code before sending it to the user. Keep calling it until no issues or suggestions are returned.

### 4. playground-link

Generates a Svelte Playground link with the provided code.
After completing the code, ask the user if they want a playground link. Only call this tool after user confirmation and NEVER if code was written to files in their project.

### Testing
No specific test framework is configured. Check individual story directories for any custom testing setups.

## Architecture

### Story Structure
Each story lives in `src/lib/stories/[story-slug]/` with the following structure:
```
story-slug/
├── components/
│   └── Index.svelte          # Main story component
├── data/
│   ├── copy.json            # Story metadata and text content
│   └── [other-data-files]   # Story-specific data files
├── utils/                   # Story-specific utilities (optional)
└── state.svelte.ts         # Story-specific state management (optional)
```

### Data Management
- Stories are configured in `src/data/stories.csv` which defines metadata, URLs, authors, keywords, and display settings
- Story components are dynamically loaded via `src/lib/utils/storyRegistry.js` using Vite's `import.meta.glob()`
- Global data files live in `src/data/` with path alias `$data`
- Static assets live in `static/`
- CSV/TSV files can be imported directly as JS objects via the DSV plugin
- Complex stories may include `data/loader.js` files for dynamic data processing

### Routing
- `/` - Homepage with story grid
- `/[slug]` - Individual story pages (dynamic routing)
- `/blog/[slug]` - Blog posts  
- `/about` - About page
- `/research-at-uvm` - Research groups page
- `/work-with-us` - Collaboration opportunities page
- `/author/[name]` - Author pages
- `/api/*` - API endpoints

### Key Technologies
- **SvelteKit 2** with Svelte 5 (using runes syntax)
- **Node.js adapter** via `@sveltejs/adapter-node` (server-side rendering)
- **D3.js** for data visualization and manipulation
- **DuckDB WASM** for client-side data processing
- **Drizzle ORM** for database management
- **Vite** for build tooling with custom plugins for DSV files
- **TypeScript** for type safety

### Styling Approach
- No CSS framework - custom styling per story
- Global styles in `src/styles/` (app.css, base.css, theme.css, etc.)
- Component-specific styles within `<style>` blocks
- Story-wide styling decisions made in story's `Index.svelte`

### State Management
- Stories may include `state.svelte.ts` files for complex state using Svelte 5 runes
- Context API used for passing data between components
- No global state management library

### External Dependencies
- **Enhanced Images** for optimized image handling
- **Rehype/Remark** plugins for markdown processing with math and syntax highlighting
- **Sharp** for image optimization
- **Reveal.js** for presentation components  
- **Additional libraries**: P5.js integration, DOM-to-image conversion, PDF generation (jsPDF), Lucide icons, advanced data analysis tools

### Build Configuration
- **Vite** config includes custom path aliases: `$data` → `src/data`, `$styles` → `src/styles`
- **DSV plugin** for loading CSV/TSV files directly in components
- **Version/timestamp injection** via `__VERSION__` and `__TIMESTAMP__` globals
- **Node adapter** configured via `@sveltejs/adapter-node` for server-side rendering
- **DuckDB WASM** excluded from optimization, with d3-regression included in SSR
- **Worker format** set to 'es' for modern browser support
- **Experimental features** enabled: remote functions and async compiler options
- **TypeScript** strict mode enabled with ESM module resolution
>>>>>>> d645e111

## Adding New Stories

  

1. Create story directory in `frontend/src/lib/stories/[new-story-slug]/`
2. Add required `components/Index.svelte` and `data/copy.json`
3. Add story entry to `frontend/src/data/stories.csv` with required fields:
- `url`: story slug (matches directory name)
- `url_alt`: external URL (for external stories)
- `external`: true/false flag for external vs internal stories
- `hed`, `dek`: headline and description
- `author`, `date`, `bgColor`, `fgColor`: display metadata
- `keyword`, `filters`, `faves`: categorization and homepage display
4. Story will be automatically registered via the story registry system

  ## Important Development Notes

- **External vs Internal Stories**: External stories (`external: true`) link to other sites via `url_alt` field, while internal stories are rendered as Svelte components
<<<<<<< HEAD
   - Use Svelte 5 runes syntax (`$state`, `$derived`, `$props`) instead of legacy reactive statements
   - Story positioning decisions should be made by parent components
   - The project uses `BASE_PATH` environment variable for deployment path configuration
   - DuckDB is excluded from SSR optimization in vite config
   - Worker format is set to 'es' for modern browser support

  

### Architecture Migration Status

**Current Status**: The migration to separate frontend and backend is actively underway. The `backend/` directory has been created with FastAPI infrastructure, and the frontend is already using the Node.js adapter with remote functions enabled.

The project is being refactored to support external institutions and better data sharing between stories. The new architecture separates frontend and backend into distinct layers while maintaining the current performance benefits.

#### Current Issues Being Addressed

- **Data sharing**: Stories like `uvm-research-groups` need data from `open-academic-analytics` pipeline
- **External dependencies**: Raw datasets currently pulled from `vermont-complex-systems.github.io/datasets/`
- **Multi-tenancy**: Need to serve other research groups/institutions beyond UVM
- **Scalability**: Current per-story backend approach doesn't scale for shared data
- **Interactive features**: Survey forms and data collection require server-side processing

  

#### Current Structure

```
complex-stories-dev/
├── backend/ # FastAPI backend (in development)
│ ├── app/ # FastAPI application
│ │ ├── main.py # FastAPI app entry point
│ │ └── core/ # FastAPI core modules
│ ├── projects/ # Dagster project modules
│ │ └── open-academic-analytics/ # Open academic analytics pipeline
│ │     ├── pyproject.toml # Project-specific dependencies
│ │     └── src/open_academic_analytics/ # Source code
│ ├── shared/ # Shared backend resources
│ │ └── clients/ # Reusable API clients
│ ├── data/ # Raw datasets
│ └── pyproject.toml # Backend dependencies (fastapi, dagster, etc.)
├── frontend/ # SvelteKit frontend
│ ├── src/
│ │ ├── lib/
│ │ │ ├── stories/ # Story components
│ │ │ └── utils/ # Shared utilities
│ │ ├── routes/ # SvelteKit routes
│ │ ├── data/ # Static story metadata
│ │ └── styles/ # Global CSS
│ ├── static/ # Static assets and data files
│ ├── package.json # Node.js dependencies
│ └── svelte.config.js # SvelteKit config with Node.js adapter
└── ecosystem.config.json # PM2 configuration
```

#### Target Structure (Planned)

```
complex-stories/
├── backend/ # FastAPI + Dagster data pipelines
│ ├── app/ # FastAPI application
│ │ ├── main.py # FastAPI app entry point
│ │ ├── api/v1/ # Multi-tenant API endpoints
│ │ ├── core/ # FastAPI core (config, auth, db)
│ │ ├── models/ # Pydantic models
│ │ ├── services/ # Business logic
│ │ └── middleware/ # Auth, CORS, etc.
│ ├── pipelines/ # Dagster data processing (separate concern)
│ │ ├── definitions.py # Main Dagster definitions loader
│ │ ├── shared/ # Shared Dagster resources, clients
│ │ │ ├── resources/ # DuckDB, API clients, paths
│ │ │ └── clients/ # External API clients (OpenAlex, Semantic Scholar)
│ │ ├── open_academic_analytics/ # Migrated from story backend
│ │ │ ├── assets/ # Extract, transform, export assets
│ │ │ └── resources.py # Pipeline-specific resources
│ │ └── data_luminosity/ # Future pipeline
│ │ ├── assets/
│ │ └── resources.py
│ ├── data/ # raw datasets
│ │ ├── academic-department.parquet
│ │ └── academic-research-groups.parquet
│ ├── pyproject.toml # Python dependencies (dagster, fastapi, etc.)
│ └── tests/ # Backend tests
├── frontend/ # SvelteKit (current src/ moved here)
│ ├── src/
│ │ ├── lib/
│ │ │ ├── stories/ # Story components (frontend only)
│ │ │ └── api/ # Generated TypeScript types from OpenAPI
│ │ ├── routes/ # SvelteKit routes
│ │ └── data/ # Static story metadata
│ ├── static/data/ # Generated parquet files from backend
│ ├── package.json # Node.js dependencies
│ └── svelte.config.js # SvelteKit config with Node.js adapter
└── ecosystem.config.js # PM2 configuration
```

  

#### Deployment Strategy
- **Frontend**: `complexstories.uvm.edu` (SvelteKit Node.js adapter via PM2)
- **Backend**: `api.complexstories.uvm.edu` (FastAPI via PM2)
- **Infrastructure**: Research VM with PM2 process management (IT handles reverse proxy)
- **Monorepo**: Single repository with `/frontend` and `/backend` separation
- **Database**: External managed MongoDB instance

#### Data Flow Architecture
- **Static files**: Continue using parquet + DuckDB WASM for high-performance exploration
- **Form actions**: SvelteKit form actions for surveys and interactive data collection
- **API calls**: SvelteKit server functions call backend API for dynamic queries
- **External API**: Public endpoints for other institutions at `api.complexstories.uvm.edu/`
- **Shared pipelines**: Centralized Dagster assets generate data for multiple stories

#### Benefits
- **Performance**: Keep current DuckDB WASM benefits while enabling server-side features
- **Scalability**: Multi-tenant backend can serve external institutions
- **Data governance**: Single source of truth for raw datasets and processing
- **Interactive capabilities**: Support for surveys, forms, and real-time data collection
- **Professional**: Clear API docs and subdomain structure for partnerships

#### Migration Progress

**Phase 1: Enable Interactive Stories** ✅ **COMPLETED**
1. ✅ Switch SvelteKit to Node.js adapter (`@sveltejs/adapter-node`)
2. ✅ Enable remote functions in SvelteKit configuration
3. ✅ Update deployment to PM2 Node.js app

**Phase 2: Extract Backend Infrastructure** ✅ **COMPLETED**
1. ✅ Create `backend/` directory structure with FastAPI skeleton
2. ✅ Implement PostgreSQL database layer with SQLAlchemy 2.0+ async
3. ✅ Create Paper and Coauthor models matching Dagster export structure
4. ✅ Build comprehensive API endpoints for academic data (GET/POST)
5. ✅ Add database table creation and management scripts
6. ✅ Deploy FastAPI backend via PM2 with environment configuration
7. ✅ Create datasets management API endpoints (parquet and CSV support)
8. ✅ Implement frontend datasets page with API connectivity monitoring
9. ✅ Configure shared clients architecture for Dagster pipelines
10. ✅ Update Dagster pipelines to consume API endpoints instead of raw URLs
11. ✅ **COMPLETED**: IT setup for reverse proxy (api.complexstories.uvm.edu → port 3001)

**Phase 3: Data Sharing Implementation** ✅ **COMPLETED**
1. ✅ Create datasets API endpoints for cross-story data access
2. ✅ Implement shared clients architecture (`backend/shared/clients/`)
3. ✅ Update `open-academic-analytics` pipeline to consume API datasets
4. ✅ Test end-to-end pipeline functionality with new API integration
5. ✅ Update frontend to call backend API for dynamic queries via localhost calls
6. ✅ Maintain DuckDB WASM for high-performance exploration
7. ✅ Fix SSL certificate issues with internal localhost API calls

**Phase 4: Multi-Tenant Platform** ⏳ **PLANNED**
1. Add institution-based data partitioning
2. Create external API documentation and authentication
3. Implement multi-tenant pipeline configuration
4. Add external institution onboarding workflows

#### Backend Migration Pattern
```bash
# Current structure (in progress)
frontend/src/lib/stories/[story]/backend/ → backend/projects/[story]/
frontend/static/data/[story]/ ← backend/projects/[story]/assets/export/

# Target structure
backend/projects/[story]/src/[story]/defs/ → backend/pipelines/[story]/assets/
backend/projects/[story]/clients/ → backend/shared/clients/ (shared)
```

## Remote Functions Architecture

The project will transition from server-side data loading to SvelteKit remote functions for cleaner client-side data management.

### API Design Principles

**Clean URL Structure**: API endpoints follow a simple, intuitive pattern without unnecessary nesting:
- ✅ `api.complexstories.uvm.edu/open-academic-analytics/profs`
- ✅ `api.complexstories.uvm.edu/embeddings/recalculate`
- ✅ `api.complexstories.uvm.edu/institutions/umich/research-groups`
- ❌ `api.complexstories.uvm.edu/v1/pipelines/open-academic-analytics/profs` (too verbose)

**No Versioning by Default**: URLs start simple without version prefixes. Versioning can be added later via headers if needed:
```javascript
// Future versioning via headers if needed
fetch('/open-academic-analytics/profs', {
headers: { 'API-Version': '2024-01-01' }
});
```

### Stories Data Management

**Frontend-Owned Metadata**: Story configuration remains in the frontend via enhanced CSV + SQLite approach:
- Stories metadata (titles, authors, routing) stays in `stories.csv`
- Prerendered SQLite database enables complex queries at build time
- Remote functions used only for truly dynamic data (analytics, cross-story dependencies)

**Prerendered Queries**: Use SvelteKit `prerender` functions with better-sqlite3 + Drizzle:
```javascript
// src/lib/data.remote.js
export const getStories = prerender(
v.optional(v.object({ filters: v.optional(v.array(v.string())) })),
async (params = {}) => {
const db = initDB(); // SQLite from stories.csv
return db.select().from(stories).where(/* filter logic */).all();
}
);
```

### Remote Function Patterns

**Story-Specific Data Loading**: Each story gets a `data.remote.js` file for backend integration:
```javascript
// frontend/src/lib/stories/uvm-research-groups/data.remote.js
export const getProfs = query(
v.optional(v.object({ research_area: v.optional(v.string()) })),
async (filters = {}) => {
const response = await fetch('https://api.complexstories.uvm.edu/open-academic-analytics/profs', {
method: 'POST',
body: JSON.stringify(filters)
});
return response.json();
}
);
```

**Simplified Page Loading**: `+page.server.ts` only handles static copy.json, no async data:
```typescript
// frontend/src/routes/[slug]/+page.server.ts (uniform for all stories)
export async function load({ params }) {
const story = storiesData.find(d => d.slug === params.slug);
const copyData = await import(`$lib/stories/${params.slug}/data/copy.json`);
return { story, copyData };
}
```

**Component Integration**: Stories use remote functions directly with Svelte's await expressions:
```javascript
// Story components
let profs = $derived(await getProfs({ research_area: filter }));
```

### Benefits
- **No Server-Side Loading**: Eliminates complex `+page.server.ts` async patterns
- **Reactive Data**: Queries automatically re-run when parameters change
- **Type Safety**: Valibot schemas provide validation and TypeScript types
- **Performance**: Prerendered SQLite for stories, remote functions for dynamic data
- **Clean URLs**: Simple, readable API endpoints without unnecessary nesting

## Database Layer Implementation

The backend now includes a complete PostgreSQL database layer with academic data models:

### **Database Models** (`backend/app/models/academic.py`)
- **Paper model**: Complete structure matching Dagster pipeline exports with 80+ fields including:
  - Author and publication metadata (title, year, citations, etc.)
  - OpenAlex and Semantic Scholar integration data
  - UMAP embeddings for visualization
  - Collaboration metrics (coauthor counts, citation analysis)
  - Open access status and PDF availability
- **Coauthor model**: Collaboration analysis data including:
  - Ego/coauthor relationship data
  - Age and career stage analysis
  - Institution affiliations and shared collaborations
  - Temporal collaboration patterns

### **Database Configuration** (`backend/app/core/database.py`)
- SQLAlchemy 2.0+ with async PostgreSQL support via asyncpg
- Connection pooling and error handling
- Environment-based configuration (supports both `DATABASE_URL` and individual components)
- Automatic connection management in FastAPI lifecycle

### **API Endpoints**
- **Academic Data** (`backend/app/routers/open_academic_analytics.py`):
  - GET/POST endpoints for papers and coauthors data
  - Bulk data ingestion for Dagster pipeline integration
  - Metadata endpoints for departments and research areas
- **Datasets Management** (`backend/app/routers/datasets.py`):
  - File serving endpoints for raw parquet/CSV data
  - Preview endpoints for data exploration
  - Statistics endpoints for dataset metadata
  - Support for both parquet and CSV formats with proper NaN handling

### **Deployment Infrastructure**
- **PM2 Configuration** (`ecosystem.config.json`): FastAPI service on port 3001
- **Environment Management**: PostgreSQL credentials and CORS configuration
- **Database Setup**: Complete table creation and user management scripts
- **Dependency Management**: Full parquet support with pyarrow and fastparquet

### **Frontend Integration**
- **Datasets Page** (`frontend/src/routes/datasets/`): API connectivity monitoring
- **Status Indicators**: Real-time API health checks and dataset availability
- **Download/Preview**: Direct access to datasets with proper error handling

### **Current Status**
✅ **COMPLETE**: Database models, API endpoints, PM2 deployment, frontend integration
⏳ **WAITING**: IT reverse proxy setup for api.complexstories.uvm.edu → port 3001

## API Layer Architecture Decision

The project uses a FastAPI backend layer instead of direct database access from the frontend for several strategic reasons:

### **Security & Multi-Tenancy**
- **Database credentials** never exposed to client-side code
- **Fine-grained authorization** - different institutions can have different data access levels
- **Data isolation** - API can enforce tenant boundaries that would be hard to manage with direct DB access

### **External Institution Support**
With the API approach, Complex Stories can serve other research groups/institutions through:
- **Clean public endpoints** like `api.complexstories.uvm.edu/institutions/umich/research-groups`
- **API documentation** for external developers
- **Rate limiting & monitoring** of external usage
- **Versioning** when needed via headers

### **Data Transformation & Business Logic**
Stories often need processed data, not raw database documents:
- **Cross-story data sharing** (e.g., `uvm-research-groups` using `open-academic-analytics` data)
- **Complex aggregations** that would be unwieldy in frontend code
- **Consistent data formats** across different data sources
- **Server-side caching** of expensive queries

### **Performance & Integration**
- **Data pipeline integration** - Dagster can populate the API's data store
- **Query optimization** centralized in one place
- **Multiple output formats** (raw CSV, JSON, previews) from single endpoints

**Example comparison:**
```javascript
// Direct MongoDB approach (problematic)
const client = new MongoClient(connectionString); // Security issue
const result = await client.db('complex_stories')
  .collection('professors')
  .aggregate([/* complex pipeline */]); // Business logic in frontend

// API layer approach (preferred)
const profs = await fetch('/open-academic-analytics/profs?department=cs');
```

### Claude Code Integration
- The project includes `@anthropic-ai/claude-code` as a dependency for enhanced development experience
- This CLAUDE.md file provides context for future Claude Code sessions

### Story Configuration Fields
Important CSV fields in `frontend/src/data/stories.csv`:
- `external`: Boolean flag for internal vs external stories
- `filters`: Used for homepage categorization (popular, in_theory, dashboard, dataset)
- `faves`: Boolean for featuring stories on homepage
- `bgColor`/`fgColor`: Story-specific color theming
- `keyword`: Space-separated tags for story classification

## Open Academic Analytics Pipeline

The `open-academic-analytics` Dagster pipeline processes academic publication data for UVM faculty research analysis. This pipeline demonstrates the complete data flow from extraction to final database upload.

### **Pipeline Architecture**

```
Raw Data Sources → Extract → Transform → Export → PostgreSQL
     ↓              ↓          ↓          ↓          ↓
OpenAlex API → uvm_publications → processed_papers → paper_database_upload
UVM Faculty  → coauthor_cache   → yearly_collaborations → coauthor_database_upload
```

### **Key Assets and Data Flow**

**Extract Phase** (`backend/projects/open-academic-analytics/src/open_academic_analytics/defs/extract/`):
- **`uvm_publications`**: Fetches publication data from OpenAlex API for UVM faculty
  - Creates normalized `oa.raw.publications` and `oa.raw.authorships` tables
  - Handles incremental updates and first publication year corrections
  - Uses composite keys to handle multiple UVM authors per paper
- **`coauthor_cache`**: Caches external coauthor first publication years

**Transform Phase** (`backend/projects/open-academic-analytics/src/open_academic_analytics/defs/transform/`):
- **`processed_papers`**: Processes raw publications into analysis-ready format
- **`yearly_collaborations`**: Analyzes collaboration patterns between authors by year
- **`coauthor_institutions`**: Maps authors to their institutional affiliations

**Export Phase** (`backend/projects/open-academic-analytics/src/open_academic_analytics/defs/export/`):
- **`paper_database_upload`**: Exports processed papers to PostgreSQL via FastAPI bulk endpoint
- **`coauthor_database_upload`**: Exports collaboration data to PostgreSQL via FastAPI bulk endpoint

### **Critical Data Model Insights**

**Composite Primary Keys**: Papers use `(id, ego_author_id)` composite primary key because:
- Same paper can have multiple UVM faculty authors
- Each UVM author gets their own record for the same paper
- Prevents data loss during bulk uploads with `ON CONFLICT DO UPDATE`

**First Publication Year Logic**: The pipeline uses a hierarchical approach for first publication years:
```sql
-- For ego authors (UVM faculty)
COALESCE(prof.first_pub_year, calculated_from_raw.min_pub_year) as ego_first_pub_year

-- For coauthors
COALESCE(
    cc_coauthor.first_pub_year,           -- External coauthors from cache
    prof_coauthor.first_pub_year,         -- UVM coauthors from faculty table
    calculated_from_raw.min_pub_year      -- Calculated from oa.raw.authorships + publications
) as coauthor_first_pub_year
```

**Raw Data Calculation**: First publication years are calculated by joining:
```sql
SELECT a.author_id, MIN(p.publication_year) as min_pub_year
FROM oa.raw.authorships a
JOIN oa.raw.publications p ON a.work_id = p.id
WHERE p.publication_year IS NOT NULL
GROUP BY a.author_id
```

### **Bulk Upload Strategy**

**Batch Processing**: Both paper and coauthor exports use batch processing:
- **Papers**: 10,000 records per batch to PostgreSQL
- **Coauthors**: 100,000 records per batch to PostgreSQL
- **Error Handling**: Individual batch failures don't affect other batches
- **Progress Logging**: Detailed logging for troubleshooting upload issues

**FastAPI Integration**: Export assets POST to FastAPI bulk endpoints:
- `POST /open-academic-analytics/papers/bulk` - Bulk paper upload
- `POST /open-academic-analytics/coauthors/bulk` - Bulk coauthor upload
- Uses `ON CONFLICT DO UPDATE` for upsert operations
- Handles field mapping between Dagster exports and PostgreSQL models

### **Common Issues and Solutions**

**Missing Papers**: Initially lost ~85,000 papers due to single primary key conflicts
- **Solution**: Implemented composite primary key `(id, ego_author_id)` in PostgreSQL model
- **Root Cause**: Same paper had multiple UVM authors, causing overwrites instead of inserts

**NULL First Publication Years**: UVM coauthors showed NULL publication years
- **Root Cause**: UVM faculty weren't in external coauthor cache
- **Solution**: Added JOIN to UVM faculty table + fallback to calculated years from raw data

**Sync Strategy**: UVM faculty publications use intelligent incremental updates:
- Tracks sync status in `oa.cache.uvm_profs_sync_status`
- Uses corrected first publication years to filter historical data
- Continues from latest existing publication date to avoid gaps

### **Development Workflow**

**Testing Pipeline Changes**:
```bash
cd backend/projects/open-academic-analytics
./run_dagster.sh  # Start Dagster webserver
# Navigate to localhost:{assigned_port} to trigger assets
```

**Database Management**:
```bash
# Connect to PostgreSQL
psql -h localhost -U jstonge1 -d complex_stories

# Drop and recreate tables after schema changes
DROP TABLE papers CASCADE;
DROP TABLE coauthors CASCADE;
```

**FastAPI Development**:
```bash
cd backend
uv run fastapi dev app/main.py  # Development server on port 8000
```

This pipeline demonstrates enterprise-grade data processing with proper error handling, incremental updates, and efficient bulk operations for academic research data analysis.
=======
- Use Svelte 5 runes syntax (`$state`, `$derived`, `$props`) instead of legacy reactive statements
- Story positioning decisions should be made by parent components
- The project uses `BASE_PATH` environment variable for deployment path configuration
- **Key Utilities**: 
  - `storyRegistry.js` - Dynamic story component loading system
  - `duckdb.js` - DuckDB WASM initialization and query utilities
  - `filterStoryProps.js` - Story metadata filtering for display
  - Various data processing utilities (slugify, tokenize, numberAsText, etc.)

## Story Development Workflow

1. Check existing stories in `src/lib/stories/` for patterns and conventions
2. Use the GitHub issue template for story proposals and planning
3. Follow the story structure with required `components/Index.svelte` and `data/copy.json`
4. Test stories thoroughly in development mode before adding to `stories.csv`
5. Consider technical features that showcase best practices in data science and software development
>>>>>>> d645e111
<|MERGE_RESOLUTION|>--- conflicted
+++ resolved
@@ -1,6 +1,5 @@
 # CLAUDE.md
 
-<<<<<<< HEAD
   
   This file provides guidance to Claude Code (claude.ai/code) when working with code in this repository.
 
@@ -42,14 +41,41 @@
   - Shared clients in `backend/shared/clients/` for reusable API resources
   - Backend includes PostgreSQL support (asyncpg, psycopg2-binary) and Alembic for migrations
 
-  ### Code Quality
-  ```bash
-  cd frontend
-  npm run check       # Type checking with svelte-check
-  npm run check:watch # Type checking in watch mode
-  npm run format      # Format code with Prettier
-  npm run lint        # Check code formatting with Prettier
-  ```
+### Code Quality
+- `npm run check` - Type checking with svelte-check
+- `npm run check:watch` - Type checking in watch mode
+- `npm run format` - Format code with Prettier
+- `npm run lint` - Check code formatting with Prettier
+
+### Database (Drizzle ORM)
+- `npm run db:push` - Push schema changes to database
+- `npm run db:generate` - Generate migration files
+- `npm run db:migrate` - Run database migrations
+- `npm run db:studio` - Open Drizzle Studio for database management
+
+You are able to use the Svelte MCP server, where you have access to comprehensive Svelte 5 and SvelteKit documentation. Here's how to use the available tools effectively:
+
+## Available MCP Tools:
+
+### 1. list-sections
+
+Use this FIRST to discover all available documentation sections. Returns a structured list with titles, use_cases, and paths.
+When asked about Svelte or SvelteKit topics, ALWAYS use this tool at the start of the chat to find relevant sections.
+
+### 2. get-documentation
+
+Retrieves full documentation content for specific sections. Accepts single or multiple sections.
+After calling the list-sections tool, you MUST analyze the returned documentation sections (especially the use_cases field) and then use the get-documentation tool to fetch ALL documentation sections that are relevant for the user's task.
+
+### 3. svelte-autofixer
+
+Analyzes Svelte code and returns issues and suggestions.
+You MUST use this tool whenever writing Svelte code before sending it to the user. Keep calling it until no issues or suggestions are returned.
+
+### 4. playground-link
+
+Generates a Svelte Playground link with the provided code.
+After completing the code, ask the user if they want a playground link. Only call this tool after user confirmation and NEVER if code was written to files in their project.
 
   ### Testing
   - **Frontend**: No specific test framework is configured. Check individual story directories for any custom testing setups.
@@ -141,129 +167,6 @@
   - **PM2 deployment** via ecosystem.config.json
 
   
-=======
-This file provides guidance to Claude Code (claude.ai/code) when working with code in this repository.
-
-## Project Overview
-
-Complex Stories is a scientific data essay platform built with SvelteKit, inspired by The Pudding. It showcases interactive visualizations and computational science research from the Vermont Complex Systems Institute. The platform features both internal stories (built with Svelte components) and external stories (links to other sites).
-
-## Development Commands
-
-### Core Development
-- `npm run dev` - Start development server with hot reloading
-- `npm run build` - Build for production
-- `npm run preview` - Preview production build locally
-
-### Code Quality
-- `npm run check` - Type checking with svelte-check
-- `npm run check:watch` - Type checking in watch mode
-- `npm run format` - Format code with Prettier
-- `npm run lint` - Check code formatting with Prettier
-
-### Database (Drizzle ORM)
-- `npm run db:push` - Push schema changes to database
-- `npm run db:generate` - Generate migration files
-- `npm run db:migrate` - Run database migrations
-- `npm run db:studio` - Open Drizzle Studio for database management
-
-You are able to use the Svelte MCP server, where you have access to comprehensive Svelte 5 and SvelteKit documentation. Here's how to use the available tools effectively:
-
-## Available MCP Tools:
-
-### 1. list-sections
-
-Use this FIRST to discover all available documentation sections. Returns a structured list with titles, use_cases, and paths.
-When asked about Svelte or SvelteKit topics, ALWAYS use this tool at the start of the chat to find relevant sections.
-
-### 2. get-documentation
-
-Retrieves full documentation content for specific sections. Accepts single or multiple sections.
-After calling the list-sections tool, you MUST analyze the returned documentation sections (especially the use_cases field) and then use the get-documentation tool to fetch ALL documentation sections that are relevant for the user's task.
-
-### 3. svelte-autofixer
-
-Analyzes Svelte code and returns issues and suggestions.
-You MUST use this tool whenever writing Svelte code before sending it to the user. Keep calling it until no issues or suggestions are returned.
-
-### 4. playground-link
-
-Generates a Svelte Playground link with the provided code.
-After completing the code, ask the user if they want a playground link. Only call this tool after user confirmation and NEVER if code was written to files in their project.
-
-### Testing
-No specific test framework is configured. Check individual story directories for any custom testing setups.
-
-## Architecture
-
-### Story Structure
-Each story lives in `src/lib/stories/[story-slug]/` with the following structure:
-```
-story-slug/
-├── components/
-│   └── Index.svelte          # Main story component
-├── data/
-│   ├── copy.json            # Story metadata and text content
-│   └── [other-data-files]   # Story-specific data files
-├── utils/                   # Story-specific utilities (optional)
-└── state.svelte.ts         # Story-specific state management (optional)
-```
-
-### Data Management
-- Stories are configured in `src/data/stories.csv` which defines metadata, URLs, authors, keywords, and display settings
-- Story components are dynamically loaded via `src/lib/utils/storyRegistry.js` using Vite's `import.meta.glob()`
-- Global data files live in `src/data/` with path alias `$data`
-- Static assets live in `static/`
-- CSV/TSV files can be imported directly as JS objects via the DSV plugin
-- Complex stories may include `data/loader.js` files for dynamic data processing
-
-### Routing
-- `/` - Homepage with story grid
-- `/[slug]` - Individual story pages (dynamic routing)
-- `/blog/[slug]` - Blog posts  
-- `/about` - About page
-- `/research-at-uvm` - Research groups page
-- `/work-with-us` - Collaboration opportunities page
-- `/author/[name]` - Author pages
-- `/api/*` - API endpoints
-
-### Key Technologies
-- **SvelteKit 2** with Svelte 5 (using runes syntax)
-- **Node.js adapter** via `@sveltejs/adapter-node` (server-side rendering)
-- **D3.js** for data visualization and manipulation
-- **DuckDB WASM** for client-side data processing
-- **Drizzle ORM** for database management
-- **Vite** for build tooling with custom plugins for DSV files
-- **TypeScript** for type safety
-
-### Styling Approach
-- No CSS framework - custom styling per story
-- Global styles in `src/styles/` (app.css, base.css, theme.css, etc.)
-- Component-specific styles within `<style>` blocks
-- Story-wide styling decisions made in story's `Index.svelte`
-
-### State Management
-- Stories may include `state.svelte.ts` files for complex state using Svelte 5 runes
-- Context API used for passing data between components
-- No global state management library
-
-### External Dependencies
-- **Enhanced Images** for optimized image handling
-- **Rehype/Remark** plugins for markdown processing with math and syntax highlighting
-- **Sharp** for image optimization
-- **Reveal.js** for presentation components  
-- **Additional libraries**: P5.js integration, DOM-to-image conversion, PDF generation (jsPDF), Lucide icons, advanced data analysis tools
-
-### Build Configuration
-- **Vite** config includes custom path aliases: `$data` → `src/data`, `$styles` → `src/styles`
-- **DSV plugin** for loading CSV/TSV files directly in components
-- **Version/timestamp injection** via `__VERSION__` and `__TIMESTAMP__` globals
-- **Node adapter** configured via `@sveltejs/adapter-node` for server-side rendering
-- **DuckDB WASM** excluded from optimization, with d3-regression included in SSR
-- **Worker format** set to 'es' for modern browser support
-- **Experimental features** enabled: remote functions and async compiler options
-- **TypeScript** strict mode enabled with ESM module resolution
->>>>>>> d645e111
 
 ## Adding New Stories
 
@@ -283,7 +186,6 @@
   ## Important Development Notes
 
 - **External vs Internal Stories**: External stories (`external: true`) link to other sites via `url_alt` field, while internal stories are rendered as Svelte components
-<<<<<<< HEAD
    - Use Svelte 5 runes syntax (`$state`, `$derived`, `$props`) instead of legacy reactive statements
    - Story positioning decisions should be made by parent components
    - The project uses `BASE_PATH` environment variable for deployment path configuration
@@ -742,22 +644,4 @@
 uv run fastapi dev app/main.py  # Development server on port 8000
 ```
 
-This pipeline demonstrates enterprise-grade data processing with proper error handling, incremental updates, and efficient bulk operations for academic research data analysis.
-=======
-- Use Svelte 5 runes syntax (`$state`, `$derived`, `$props`) instead of legacy reactive statements
-- Story positioning decisions should be made by parent components
-- The project uses `BASE_PATH` environment variable for deployment path configuration
-- **Key Utilities**: 
-  - `storyRegistry.js` - Dynamic story component loading system
-  - `duckdb.js` - DuckDB WASM initialization and query utilities
-  - `filterStoryProps.js` - Story metadata filtering for display
-  - Various data processing utilities (slugify, tokenize, numberAsText, etc.)
-
-## Story Development Workflow
-
-1. Check existing stories in `src/lib/stories/` for patterns and conventions
-2. Use the GitHub issue template for story proposals and planning
-3. Follow the story structure with required `components/Index.svelte` and `data/copy.json`
-4. Test stories thoroughly in development mode before adding to `stories.csv`
-5. Consider technical features that showcase best practices in data science and software development
->>>>>>> d645e111
+This pipeline demonstrates enterprise-grade data processing with proper error handling, incremental updates, and efficient bulk operations for academic research data analysis.