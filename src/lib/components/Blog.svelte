--- conflicted
+++ resolved
@@ -87,10 +87,7 @@
   /* Override main element constraints for full-width layout */
   :global(main:has(.blog-container)) {
     max-width: none;
-<<<<<<< HEAD
-=======
     padding: 0; /* Remove default padding to let column-screen handle spacing */
->>>>>>> eac3ae96
   }
 
   .blog-container {
