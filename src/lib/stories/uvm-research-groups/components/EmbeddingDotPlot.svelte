--- conflicted
+++ resolved
@@ -13,17 +13,13 @@
     timeRange = null // [startpub_Year, endpub_Year] or null for no time filtering
   } = $props();
 
-<<<<<<< HEAD
-  // Step 1: Extract coauthor names from selection
-=======
   // Adjust margin for mobile
   let adjustedMargin = $derived(
     width <= 500 ? { ...margin, right: 20 } : margin
   );
 
 
-    // Step 1: Extract coauthor names from selection
->>>>>>> 30215628
+  // Step 1: Extract coauthor names from selection
   let selectedCoauthorNames = $derived(
     new Set(selectedCoauthors.map(c => c.ego_display_name))
   );
