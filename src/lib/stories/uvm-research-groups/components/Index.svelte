<script>
  import { base } from '$app/paths';
  import PersonIcon from './PersonIcon.svelte';

  import Scrolly from '$lib/components/helpers/Scrolly.svelte';
  import MorphingChart from './MorphingChart.svelte';
  import WaffleChart from './Waffle.svelte';
  import Nav from './Nav.svelte';
  import Intro from './Intro.svelte'
  import EmbeddingSection from './EmbeddingSection.svelte'
  import Spinner from '$lib/components/helpers/Spinner.svelte'
  import Md from '$lib/components/helpers/MarkdownRenderer.svelte';

  import { dataState, initializeApp, loadEmbeddingsData } from '../state.svelte.ts';

  let { story, data } = $props();
    
  // Initialize on component mount
  initializeApp();
  
  const doddsSection = data.zoomingIn;
  
  let isDark = $state(false);
  let width = $state(950);
  let height = 1800;
  let scrollyIndex = $state();
<<<<<<< HEAD

=======
  
  // Intersection Observer for lazy loading
  let embeddingSectionElement = $state();
  
  // Svelte 5 effect for intersection observer
  $effect(() => {
    if (!embeddingSectionElement) return;
    
    const observer = new IntersectionObserver(
      (entries) => {
        entries.forEach((entry) => {
          if (entry.isIntersecting && !dataState.EmbeddingsData && !dataState.loadingEmbeddings) {
            loadEmbeddingsData();
          }
        });
      },
      { 
        rootMargin: '1000px' // Start loading 200px before it comes into view
      }
    );
    
    observer.observe(embeddingSectionElement);
    
    return () => observer.disconnect();
  });
>>>>>>> 07f11a8b
</script>

<Nav bind:isDark />

{#if dataState.isInitializing}
  <div class="loading-container">
    <Spinner />
  </div>
{:else}

  <div class="header-container">
  <div class="header-text">
    <h1>Mapping the Research Ecosystem of the University of Vermont</h1>
    <div class="article-meta">
      <p class="author">By <a href="{base}/author/jonathan-st-onge">Jonathan St-Onge</a></p>
      <p class="date">May 16, 2025</p>
    </div>
  </div>
  <div class="logo-container">
    <img src="{base}/UVM_Seal_Gr.png" alt="Home" class="logo" />
  </div>
</div>

  <Intro data={dataState.trainingAggData}/>
  
  <section id="story" class="story">  

    <div style="display: flex; align-items: left; justify-content: left; gap: 20px;">
        <h2 style="margin: 0;">Zooming in</h2>
        
          <PersonIcon 
                person={dataState.trainingAggData.filter(d=>d.payroll_name === 'Dodds, Peter')[0]} 
                size={45} 
            />
    </div>
        
    <p>To better understand faculty career trajectories, we build a simple timeline plot showing how scientific productivity coevolves with social collaborations. As a faculty member advances in his career—call him Peter—it is expected that his patterns of collaborations will change. We are interested in a few relevant features to determine from the data when Peter started his research group.</p>
      
    <div class="scrolly-container">
        <div class="scrolly-content">
          <div class="spacer"></div>
          <Scrolly bind:value={scrollyIndex}>
            {#each doddsSection as text, i}
              {@const active = scrollyIndex === i}
              <div class="step" class:active>
                {#if text.type === 'markdown'}
                  <p><Md text={text.value}/></p>
                {:else}
                  <p>{@html text.value}</p>
                {/if}
              </div>
            {/each}
          </Scrolly>
          <div class="spacer"></div>
        </div>
        
        <div class="scrolly-chart">
          <MorphingChart 
            {scrollyIndex} 
            DoddsCoauthorData={dataState.DoddsCoauthorData} 
            DoddsPaperData={dataState.DoddsPaperData} 
            {width} {height} />
        </div>
      </div>

    </section>

  <!-- Embedding section with intersection observer -->
  <div bind:this={embeddingSectionElement}>
    {#if dataState.loadingEmbeddings}
      <div class="loading-container">
        <Spinner />
      </div>
    {:else if dataState.EmbeddingsData}
      <EmbeddingSection embeddingData={dataState.EmbeddingsData} coauthorData={dataState.DoddsCoauthorData}/>
    {/if}
  </div>

  <section id="story" class="story">
    <h2>Conclusion</h2>

    <p>We started out by looking at the broader picture of how many groups there were at UVM. Then, we zoomed in on a particular fauculty, trying to better understand the coevolution of collaborations and productivity. Our analysis remains limited, as we didn't analyze how the patterns we noticed in the timeline plot generalized to other researchers. This is for a future post.</p>
    <p>In the meantime, you want to carry the same analysis to other faculties at UVM? Visit <a href="{base}/open-academic-analytics">our dashboard</a> for more.</p>
  </section>
{/if}

<style>
    /* Header Layout */
  .header-container {
    display: flex;
    align-items: flex-start;
    gap: 20px;
    max-width: 1200px;
    margin: 4rem auto 0 auto;
    padding: 0 2rem;
  }

  .header-text {
    flex: 1;
    max-width: 600px;
  }

  .header-container h1 {
    margin: 0 0 1rem 0 !important;
    font-size: var(--font-size-xlarge);
    font-family: var(--serif);
  }
  

  .logo {
    height: 300px;
    width: auto;
    object-fit: contain;
    max-width: 400px;
    transform: translateY(-30px);
  }

  .article-meta {
    margin: 0;
    font-family: var(--sans);
  }

  .article-meta .author {
    font-size: var(--font-size-medium);
    color: var(--color-secondary-gray);
    margin: 0 0 0.25rem 0;
    font-weight: 500;
  }

  .article-meta .date {
    font-size: var(--font-size-small);
    color: var(--color-tertiary-gray);
    margin: 0;
    font-weight: 400;
  }

  /* Loading */
  .loading-container {
    display: flex;
    flex-direction: column;
    align-items: center;
    justify-content: center;
    height: 100vh;
    gap: 1rem;
  }

  
  
  :global(#story h2) {
    font-size: 1.8rem;
    margin: 2rem 0 1rem 0;
    font-family: var(--serif);
  }
  
  section p {
    font-size: 22px;
    max-width: 800px;
    line-height: 1.3;
    margin-top: 2rem; /* Add more space after paragraphs */
    margin-bottom: 2rem; /* Add more space after paragraphs */
  }
  
  /* Scrolly layout */
  .scrolly-container {
    max-width: 1200px;
    margin: 0 auto;
    display: grid;
    margin-top: 3rem;
    grid-template-columns: 3fr 7fr;
    min-height: 100vh;
  }

  .scrolly-chart {
    position: sticky;
    top: calc(50vh - 350px);
    height: fit-content;
    overflow: visible;
  }

  .scrolly-content {
    width: 400px;
  }

  .spacer {
    height: 75vh;
  }

  .step {
    height: 80vh;
    display: flex;
    align-items: center;
  }

  .step p {
    padding: 1rem;
    background: #f5f5f5;
    color: #ccc;
    border-radius: 5px;
    transform: translateX(-4rem);
    box-shadow: 1px 1px 10px rgba(0, 0, 0, 0.2);
    transition: all 500ms ease;
  }

  .step.active p {
    background: white;
    color: black;
  }

  /* Dark mode */
  :global(.dark) .step p {
    background: #2a2a2a;
    color: #888;
  }

  :global(.dark) .step.active p {
    background: #383838;
    color: #fff;
  }

  /* Mobile responsive */
  @media (max-width: 1200px) {
    .header-container {
      flex-direction: column;
      align-items: center;
      text-align: center;
      gap: 1rem;
    }

    .header-text {
      max-width: none;
    }

    .logo {
      transform: none;
      height: 200px;
    }

    :global(#story) {
      padding: 0 1rem;
    }

    :global(#story p) {
      font-size: 18px;
      max-width: none;
    }

    .scrolly-container {
      grid-template-columns: 1fr;
      gap: 1rem;
    }

    .scrolly-chart {
      position: sticky;
      top: calc(50vh - 200px);
      width: 100%;
      max-width: 600px;
      margin: 0 auto;
    }

    .step p {
      width: 100%;
      max-width: 600px;
      margin: 0 auto;
      text-align: center;
    }
  }
</style><|MERGE_RESOLUTION|>--- conflicted
+++ resolved
@@ -24,9 +24,6 @@
   let width = $state(950);
   let height = 1800;
   let scrollyIndex = $state();
-<<<<<<< HEAD
-
-=======
   
   // Intersection Observer for lazy loading
   let embeddingSectionElement = $state();
@@ -52,7 +49,6 @@
     
     return () => observer.disconnect();
   });
->>>>>>> 07f11a8b
 </script>
 
 <Nav bind:isDark />
