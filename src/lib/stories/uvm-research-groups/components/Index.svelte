<script>
  import { base } from '$app/paths';
<<<<<<< HEAD
  import PersonIcon from './PersonIcon.svelte';

=======
  import { innerWidth } from 'svelte/reactivity/window';
>>>>>>> 30215628
  import Scrolly from '$lib/components/helpers/Scrolly.svelte';
  import MorphingChart from './MorphingChart.svelte';
  import WaffleChart from './Waffle.svelte';
  import Nav from './Nav.svelte';
  import Intro from './Intro.svelte'
  import EmbeddingSection from './EmbeddingSection.svelte'
  import Spinner from '$lib/components/helpers/Spinner.svelte'
  import Md from '$lib/components/helpers/MarkdownRenderer.svelte';

  import { dataState, initializeApp, loadEmbeddingsData } from '../state.svelte.ts';

  let { story, data } = $props();
    
  // Initialize on component mount
  initializeApp();
  
  const doddsSection = data.zoomingIn;
  
  let isDark = $state(false);
  
  let width = $state(950);
  let height = 1800;
  let scrollyIndex = $state();
  
  // Intersection Observer for lazy loading
  let embeddingSectionElement = $state();
  
  // Svelte 5 effect for intersection observer
  $effect(() => {
    if (!embeddingSectionElement) return;
    
    const observer = new IntersectionObserver(
      (entries) => {
        entries.forEach((entry) => {
          if (entry.isIntersecting && !dataState.EmbeddingsData && !dataState.loadingEmbeddings) {
            loadEmbeddingsData();
          }
        });
      },
      { 
        rootMargin: '1000px' // Start loading before it comes into view
      }
    );
    
    observer.observe(embeddingSectionElement);
    
    return () => observer.disconnect();
  });
</script>

<Nav bind:isDark />

{#if dataState.isInitializing}
  <div class="loading-container">
    <Spinner />
  </div>
{:else}

<article id="uvm-groups-story">
  <header class="story-header">
    <div class="header-content">
      <div class="header-text">
        <h1>Mapping the Research Ecosystem of the University of Vermont</h1>
        <div class="article-meta">
          <p class="author">By <a href="{base}/author/jonathan-st-onge">Jonathan St-Onge</a></p>
          <p class="date">May 16, 2025</p>
        </div>
      </div>
      <div class="logo-container">
        <img src="{base}/UVM_Seal_Gr.png" alt="University of Vermont Seal" class="logo light-seal" />
        <img src="{base}/UVM_Seal_Gold.png" alt="University of Vermont Seal" class="logo dark-seal" />
      </div>
    </div>
  </header>

  <section class="introduction">
    <Intro data={dataState.trainingAggData}/>
    
    <section id="story" class="story">  

      <h2>Zooming in</h2>
      <p>To better understand faculty career trajectories, we build a simple timeline plot showing how scientific productivity coevolves with social collaborations. As a faculty member advances in his career—call him Peter—it is expected that his patterns of collaborations will change. We are interested in a few relevant features to determine from the data when Peter started his research group.</p>
        
      <div class="scrolly-container">
          <div class="scrolly-chart">
            <MorphingChart 
              {scrollyIndex} 
              DoddsCoauthorData={dataState.DoddsCoauthorData} 
              DoddsPaperData={dataState.DoddsPaperData} 
              {width} {height} />
          </div>

          <div class="scrolly-content">
            <div class="spacer"></div>
            <Scrolly bind:value={scrollyIndex}>
              {#each doddsSection as text, i}
                {@const active = scrollyIndex === i}
                <div class="step" class:active>
                  {#if text.type === 'markdown'}
                    <p><Md text={text.value}/></p>
                  {:else}
                    <p>{@html text.value}</p>
                  {/if}
                </div>
              {/each}
            </Scrolly>
            <div class="spacer"></div>
          </div>
        </div>
      </section>

  <!-- Embedding section with intersection observer -->
  <section class="embeddings" id="embeddings" bind:this={embeddingSectionElement}>
    <h2>Embeddings</h2>
    <p>Instead of using time to position papers, we can also use embeddings to position similar papers closer together in space. To do so, we use the <a href="https://allenai.org/blog/specter2-adapting-scientific-document-embeddings-to-multiple-fields-and-task-formats-c95686c06567">Specter2 model</a>, accessible via Semantic Scholar's API, which has the benefit of taking into account the similarity of paper titles and abstracts, but also the relative proximity in citation space. That is, a paper can be similar in terms of content but pushed apart by virtue of being cited by different communities. We use <a href="https://umap-learn.readthedocs.io/en/latest/">UMAP</a> to project down the high-dimensional embedding space onto a two-dimensional cartesian plane.</p>
    
    <p>Taking Peter again as our example, what is of interest to us is how his exploration of this embedding space might have been modified by his diverse coauthors. We situate Peter's papers within the backdrop of papers written by the UVM 2023 faculty (the papers themselves can be older than that):</p>

    <div class="embeddings-container">
      {#if dataState.loadingEmbeddings}
        <div class="loading-container">
          <Spinner />
        </div>
      {:else if dataState.EmbeddingsData}
        <EmbeddingSection embeddingData={dataState.EmbeddingsData} coauthorData={dataState.DoddsCoauthorData}/>
    {/if}
    </div>
    <p>Brushing the bottom chart over the years, it seems that Peter focused on a mixed bag of computational sciences early on (2015-2016), which makes sense. Starting in 2020-2021, he made incursions into health science. From ground truth, we know that this corresponds to different periods for his lab, with the Mass Mutual funding coming in later on.</p>

    <p>There are a few issues with this plot, such as reducing the high-dimensionality of papers onto two dimensions. Another issue is that earlier papers have worse embedding coverage, which is too bad (we might fix that later on by running the embedding model ourselves).</p>

    <p>All that being said, this plot remains highly informative for getting a glimpse of the UVM ecosystem, and exploring how different periods in collaboration are reflected in how faculty might explore topics.</p>
  </section>

  <section class="introduction">
    <h2>Conclusion</h2>
    <p>We started out by looking at the broader picture of how many groups there were at UVM. Then, we zoomed in on a particular faculty, trying to better understand the coevolution of collaborations and productivity. Our analysis remains limited, as we didn't analyze how the patterns we noticed in the timeline plot generalized to other researchers. This is for a future post.</p>
    <p>In the meantime, you want to carry the same analysis to other faculties at UVM? Visit <a href="{base}/open-academic-analytics">our dashboard</a> for more.</p>
  </section>
</article>

{/if}

<style>
    
  /* Header styling - no layout overrides */
  .story-header {
    margin: 4rem 0 3rem 0;
  }

  .header-content {
    display: flex;
    align-items: flex-start;
    gap: 20px;
  }

  .header-text {
    flex: 1;
    max-width: 600px;
  }

  .logo-container {
    flex-shrink: 0;
  }

  .logo {
    height: 300px;
    width: auto;
    object-fit: contain;
    max-width: 400px;
    transform: translateY(-30px);
  }
  
  /* Dark mode seal switching */
  .light-seal {
    display: block;
  }
  
  .dark-seal {
    display: none;
  }
  
  :global(.dark) .light-seal {
    display: none;
  }
  
  :global(.dark) .dark-seal {
    display: block;
  }

  /* Typography and basic styling */
  .story-header h1 {
    margin: 0 0 1rem 0;
    font-size: var(--font-size-xlarge);
    font-family: var(--serif);
    line-height: 1.2;
  }

  .article-meta {
    margin: 0;
    font-family: var(--sans);
  }

  .article-meta .author {
    font-size: var(--font-size-medium);
    color: var(--color-secondary-gray);
    margin: 0 0 0.25rem 0;
    font-weight: 500;
  }

  .article-meta .author a {
    color: inherit;
    text-decoration: none;
  }

  .article-meta .author a:hover {
    text-decoration: underline;
  }

  .article-meta .date {
    font-size: var(--font-size-small);
    color: var(--color-tertiary-gray);
    margin: 0;
    font-weight: 400;
  }

  /* Sections - no layout constraints */
  section {
    margin: 3rem 0;
  }

  
  /* Allow story section (with scrolly) to use full wide width - desktop only */
  @media (min-width: 1200px) {
    section#story .scrolly-container {
      width: var(--width-column-wide) !important;
      max-width: none !important;
      margin-left: 50% !important;
      transform: translateX(-50%) !important;
    }

    section#embeddings .embeddings-container{
      width: var(--width-column-wide) !important;
      max-width: none !important;
      margin-left: 50% !important;
      transform: translateX(-50%) !important;
    }
  }
  
  section#embeddings > p{
      font-size: 22px;
      max-width: 800px !important;
      line-height: 1.3 !important;
      margin-top: 2rem; /* Add more space after paragraphs */
      margin-bottom: 2rem; /* Add more space after paragraphs */
  }

  section h2 {
    font-size: 1.8rem;
    margin: 2rem 0 1rem 0;
    font-family: var(--serif);
    color: var(--color-fg);
  }
  
  section p {
    font-size: 22px;
    max-width: 600px;
    line-height: 1.3;
    margin: 2rem auto;
    text-align: left;
    color: var(--color-fg);
  }

  section p a {
    color: var(--color-primary);
    text-decoration: none;
  }

  section p a:hover {
    text-decoration: underline;
  }

  /* Scrolly - no layout constraints */
  .scrolly-container {
    display: grid;
    grid-template-columns: 4fr 6fr;
    min-height: 100vh;
    gap: 2rem;
    margin-top: 3rem;
  }

  .scrolly-chart {
    position: sticky;
    top: calc(50vh - 350px);
    height: fit-content;
    overflow: visible;
    grid-column: 2;
    grid-row: 1;
  }

  .scrolly-content {
    grid-column: 1;
    grid-row: 1;
    width: 100%;
    max-width: 500px;
  }

  .spacer {
    height: 75vh;
  }

  .step {
    height: 80vh;
    display: flex;
    align-items: center;
  }

  .step p {
    padding: 1rem;
    background: #f5f5f5;
    color: #ccc;
    border-radius: 5px;
    transform: translateX(-4rem);
    box-shadow: 1px 1px 10px rgba(0, 0, 0, 0.2);
    transition: all 500ms ease;
    font-size: 18px;
    line-height: 1.4;
    margin: 0;
  }

  .step.active p {
    background: white;
    color: black;
  }

  /* Loading states */
  .loading-container {
    display: flex;
    flex-direction: column;
    align-items: center;
    justify-content: center;
    height: 50vh;
    gap: 1rem;
  }

  /* Dark mode support */
  :global(.dark) article {
    color: var(--color-fg);
  }

  :global(.dark) .step p {
    background: #2a2a2a;
    color: #888;
  }

  :global(.dark) .step.active p {
    background: #383838;
    color: #fff;
  }

  :global(.dark) .story-header h1 {
    color: var(--color-fg);
  }

  /* Mobile responsive */
  @media (max-width: 1200px) {
    article {
      padding: 0 1rem;
    }

    .header-content {
      flex-direction: column;
      align-items: center;
      text-align: center;
      gap: 1rem;
    }

    .header-text {
      max-width: none;
    }

    .logo {
      transform: none;
      height: 200px;
    }

    section p {
      font-size: 18px;
      max-width: none;
    }

    .scrolly-container {
      display: block;
      margin-top: 2rem;
    }

    .scrolly-chart {
      position: sticky;
      top: calc(50vh - 200px);
      width: 100%;
      max-width: 90vw;
      margin: 1rem auto;
      z-index: -1;
    }

    .scrolly-content {
      max-width: none;
      position: relative;
      z-index: 10;
    }

    .step {
      height: 100vh;
      display: flex;
      align-items: center;
      justify-content: center;
    }

    .step p {
      width: 90vw;
      max-width: 90vw;
      margin: 0 auto;
      text-align: center;
      transform: none;
      background: rgba(255, 255, 255, 0.95) !important;
      border: 1px solid rgba(0, 0, 0, 0.1);
      box-shadow: 0 8px 32px rgba(0, 0, 0, 0.15);
      position: relative;
      z-index: 100;
    }

    .step.active p {
      background: rgba(255, 255, 255, 0.98) !important;
    }

    /* Hide legend on mobile */
    .scrolly-chart :global(.legend) {
      display: none;
    }
  }

  @media (max-width: 768px) {
    article {
      padding: 0 0.5rem;
    }

    .story-header {
      margin: 2rem 0;
    }

    .story-header h1 {
      font-size: var(--font-size-large);
    }

    section p {
      font-size: 16px;
    }

    .logo {
      height: 150px;
    }

    .step p {
      font-size: 16px;
      padding: 0.75rem;
    }
  }
</style><|MERGE_RESOLUTION|>--- conflicted
+++ resolved
@@ -1,11 +1,8 @@
 <script>
   import { base } from '$app/paths';
-<<<<<<< HEAD
+  import { innerWidth } from 'svelte/reactivity/window';
   import PersonIcon from './PersonIcon.svelte';
 
-=======
-  import { innerWidth } from 'svelte/reactivity/window';
->>>>>>> 30215628
   import Scrolly from '$lib/components/helpers/Scrolly.svelte';
   import MorphingChart from './MorphingChart.svelte';
   import WaffleChart from './Waffle.svelte';
