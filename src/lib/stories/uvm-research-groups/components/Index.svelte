<script>
  import { base } from '$app/paths';
  import PersonIcon from './PersonIcon.svelte';

  import Scrolly from '$lib/components/helpers/Scrolly.svelte';
  import MorphingChart from './MorphingChart.svelte';
  import WaffleChart from './Waffle.svelte';
  import Nav from './Nav.svelte';
  import Intro from './Intro.svelte'
  import EmbeddingSection from './EmbeddingSection.svelte'
  import Spinner from '$lib/components/helpers/Spinner.svelte'
  import Md from '$lib/components/helpers/MarkdownRenderer.svelte';

  import { dataState, initializeApp, loadEmbeddingsData } from '../state.svelte.ts';

  let { story, data } = $props();
    
  // Initialize on component mount
  initializeApp();
  
  const doddsSection = data.zoomingIn;
  
  let isDark = $state(false);
  let width = $state(950);
  let height = 1800;
  let scrollyIndex = $state();
  
  // Intersection Observer for lazy loading
  let embeddingSectionElement = $state();
  
  // Svelte 5 effect for intersection observer
  $effect(() => {
    if (!embeddingSectionElement) return;
    
    const observer = new IntersectionObserver(
      (entries) => {
        entries.forEach((entry) => {
          if (entry.isIntersecting && !dataState.EmbeddingsData && !dataState.loadingEmbeddings) {
            loadEmbeddingsData();
          }
        });
      },
      { 
        rootMargin: '1000px' // Start loading before it comes into view
      }
    );
    
    observer.observe(embeddingSectionElement);
    
    return () => observer.disconnect();
  });
</script>

<Nav bind:isDark />

{#if dataState.isInitializing}
  <div class="loading-container">
    <Spinner />
  </div>
{:else}

<article id="uvm-groups-story">
  <header class="story-header">
    <div class="header-content">
      <div class="header-text">
        <h1>Mapping the Research Ecosystem of the University of Vermont</h1>
        <div class="article-meta">
          <p class="author">By <a href="{base}/author/jonathan-st-onge">Jonathan St-Onge</a></p>
          <p class="date">May 16, 2025</p>
        </div>
      </div>
      <div class="logo-container">
        <img src="{base}/UVM_Seal_Gr.png" alt="University of Vermont Seal" class="logo" />
      </div>
    </div>
  </header>

<<<<<<< HEAD
  <Intro data={dataState.trainingAggData}/>
  
  <section id="story" class="story">  

    <div style="display: flex; align-items: left; justify-content: left; gap: 20px;">
        <h2 style="margin: 0;">Zooming in</h2>
        
          <PersonIcon 
                person={dataState.trainingAggData.filter(d=>d.payroll_name === 'Dodds, Peter')[0]} 
                size={45} 
            />
    </div>
        
    <p>To better understand faculty career trajectories, we build a simple timeline plot showing how scientific productivity coevolves with social collaborations. As a faculty member advances in his career—call him Peter—it is expected that his patterns of collaborations will change. We are interested in a few relevant features to determine from the data when Peter started his research group.</p>
      
    <div class="scrolly-container">
        <div class="scrolly-content">
          <div class="spacer"></div>
          <Scrolly bind:value={scrollyIndex}>
            {#each doddsSection as text, i}
              {@const active = scrollyIndex === i}
              <div class="step" class:active>
                {#if text.type === 'markdown'}
                  <p><Md text={text.value}/></p>
                {:else}
                  <p>{@html text.value}</p>
                {/if}
              </div>
            {/each}
          </Scrolly>
          <div class="spacer"></div>
        </div>
=======
  <section class="introduction">
    <Intro data={dataState.trainingAggData}/>
    
    <section id="story" class="story">  

      <h2>Zooming in</h2>
      <p>To better understand faculty career trajectories, we build a simple timeline plot showing how scientific productivity coevolves with social collaborations. As a faculty member advances in his career—call him Peter—it is expected that his patterns of collaborations will change. We are interested in a few relevant features to determine from the data when Peter started his research group.</p>
>>>>>>> b723e085
        
      <div class="scrolly-container">
          <div class="scrolly-content">
            <div class="spacer"></div>
            <Scrolly bind:value={scrollyIndex}>
              {#each doddsSection as text, i}
                {@const active = scrollyIndex === i}
                <div class="step" class:active>
                  {#if text.type === 'markdown'}
                    <p><Md text={text.value}/></p>
                  {:else}
                    <p>{@html text.value}</p>
                  {/if}
                </div>
              {/each}
            </Scrolly>
            <div class="spacer"></div>
          </div>
          
          <div class="scrolly-chart">
            <MorphingChart 
              {scrollyIndex} 
              DoddsCoauthorData={dataState.DoddsCoauthorData} 
              DoddsPaperData={dataState.DoddsPaperData} 
              {width} {height} />
          </div>
        </div>

      </section>

  <!-- Embedding section with intersection observer -->
  <section class="embeddings" bind:this={embeddingSectionElement}>
    {#if dataState.loadingEmbeddings}
      <div class="loading-container">
        <Spinner />
      </div>
    {:else if dataState.EmbeddingsData}
      <EmbeddingSection embeddingData={dataState.EmbeddingsData} coauthorData={dataState.DoddsCoauthorData}/>
    {/if}
  </section>

  <section class="conclusion">
    <h2>Conclusion</h2>
    <p>We started out by looking at the broader picture of how many groups there were at UVM. Then, we zoomed in on a particular faculty, trying to better understand the coevolution of collaborations and productivity. Our analysis remains limited, as we didn't analyze how the patterns we noticed in the timeline plot generalized to other researchers. This is for a future post.</p>
    <p>In the meantime, you want to carry the same analysis to other faculties at UVM? Visit <a href="{base}/open-academic-analytics">our dashboard</a> for more.</p>
  </section>
</article>

{/if}

<style>
    /* Single source of truth for layout */
     :global(body:has(#uvm-groups-story) main#content) {
        max-width: var(--width-column-wide);
    }
  
  /* Header styling - no layout overrides */
  .story-header {
    margin: 4rem 0 3rem 0;
  }

  .header-content {
    display: flex;
    align-items: flex-start;
    gap: 20px;
  }

  .header-text {
    flex: 1;
    max-width: 600px;
  }

  .logo-container {
    flex-shrink: 0;
  }

  .logo {
    height: 300px;
    width: auto;
    object-fit: contain;
    max-width: 400px;
    transform: translateY(-30px);
  }

  /* Typography and basic styling */
  .story-header h1 {
    margin: 0 0 1rem 0;
    font-size: var(--font-size-xlarge);
    font-family: var(--serif);
    line-height: 1.2;
  }

  .article-meta {
    margin: 0;
    font-family: var(--sans);
  }

  .article-meta .author {
    font-size: var(--font-size-medium);
    color: var(--color-secondary-gray);
    margin: 0 0 0.25rem 0;
    font-weight: 500;
  }

  .article-meta .author a {
    color: inherit;
    text-decoration: none;
  }

  .article-meta .author a:hover {
    text-decoration: underline;
  }

  .article-meta .date {
    font-size: var(--font-size-small);
    color: var(--color-tertiary-gray);
    margin: 0;
    font-weight: 400;
  }

  /* Sections - no layout constraints */
  section {
    margin: 3rem 0;
  }

  section h2 {
    font-size: 1.8rem;
    margin: 2rem 0 1rem 0;
    font-family: var(--serif);
    color: var(--color-fg);
  }
  
  section p {
    font-size: 22px;
    max-width: 800px;
    line-height: 1.3;
    margin: 2rem 0;
    color: var(--color-fg);
  }

  section p a {
    color: var(--color-primary);
    text-decoration: none;
  }

  section p a:hover {
    text-decoration: underline;
  }

  /* Scrolly - no layout constraints */
  .scrolly-container {
    display: grid;
    grid-template-columns: 3fr 7fr;
    min-height: 100vh;
    gap: 2rem;
    margin-top: 3rem;
  }

  .scrolly-chart {
    position: sticky;
    top: calc(50vh - 350px);
    height: fit-content;
    overflow: visible;
  }

  .scrolly-content {
    width: 100%;
    max-width: 400px;
  }

  .spacer {
    height: 75vh;
  }

  .step {
    height: 80vh;
    display: flex;
    align-items: center;
  }

  .step p {
    padding: 1rem;
    background: #f5f5f5;
    color: #ccc;
    border-radius: 5px;
    transform: translateX(-4rem);
    box-shadow: 1px 1px 10px rgba(0, 0, 0, 0.2);
    transition: all 500ms ease;
    font-size: 18px;
    line-height: 1.4;
    margin: 0;
  }

  .step.active p {
    background: white;
    color: black;
  }

  /* Loading states */
  .loading-container {
    display: flex;
    flex-direction: column;
    align-items: center;
    justify-content: center;
    height: 50vh;
    gap: 1rem;
  }

  /* Dark mode support */
  :global(.dark) article {
    color: var(--color-fg);
  }

  :global(.dark) .step p {
    background: #2a2a2a;
    color: #888;
  }

  :global(.dark) .step.active p {
    background: #383838;
    color: #fff;
  }

  :global(.dark) .story-header h1 {
    color: var(--color-fg);
  }

  /* Mobile responsive */
  @media (max-width: 1200px) {
    article {
      padding: 0 1rem;
    }

    .header-content {
      flex-direction: column;
      align-items: center;
      text-align: center;
      gap: 1rem;
    }

    .header-text {
      max-width: none;
    }

    .logo {
      transform: none;
      height: 200px;
    }

    section p {
      font-size: 18px;
      max-width: none;
    }

    .scrolly-container {
      grid-template-columns: 1fr;
      gap: 1rem;
      margin-top: 2rem;
    }

    .scrolly-chart {
      position: sticky;
      top: calc(50vh - 200px);
      width: 100%;
      max-width: 600px;
      margin: 0 auto;
    }

    .scrolly-content {
      max-width: none;
    }

    .step p {
      width: 100%;
      max-width: 600px;
      margin: 0 auto;
      text-align: center;
      transform: none;
    }
  }

  @media (max-width: 768px) {
    article {
      padding: 0 0.5rem;
    }

    .story-header {
      margin: 2rem 0;
    }

    .story-header h1 {
      font-size: var(--font-size-large);
    }

    section p {
      font-size: 16px;
    }

    .logo {
      height: 150px;
    }

    .step p {
      font-size: 16px;
      padding: 0.75rem;
    }
  }
</style><|MERGE_RESOLUTION|>--- conflicted
+++ resolved
@@ -75,40 +75,6 @@
     </div>
   </header>
 
-<<<<<<< HEAD
-  <Intro data={dataState.trainingAggData}/>
-  
-  <section id="story" class="story">  
-
-    <div style="display: flex; align-items: left; justify-content: left; gap: 20px;">
-        <h2 style="margin: 0;">Zooming in</h2>
-        
-          <PersonIcon 
-                person={dataState.trainingAggData.filter(d=>d.payroll_name === 'Dodds, Peter')[0]} 
-                size={45} 
-            />
-    </div>
-        
-    <p>To better understand faculty career trajectories, we build a simple timeline plot showing how scientific productivity coevolves with social collaborations. As a faculty member advances in his career—call him Peter—it is expected that his patterns of collaborations will change. We are interested in a few relevant features to determine from the data when Peter started his research group.</p>
-      
-    <div class="scrolly-container">
-        <div class="scrolly-content">
-          <div class="spacer"></div>
-          <Scrolly bind:value={scrollyIndex}>
-            {#each doddsSection as text, i}
-              {@const active = scrollyIndex === i}
-              <div class="step" class:active>
-                {#if text.type === 'markdown'}
-                  <p><Md text={text.value}/></p>
-                {:else}
-                  <p>{@html text.value}</p>
-                {/if}
-              </div>
-            {/each}
-          </Scrolly>
-          <div class="spacer"></div>
-        </div>
-=======
   <section class="introduction">
     <Intro data={dataState.trainingAggData}/>
     
@@ -116,7 +82,6 @@
 
       <h2>Zooming in</h2>
       <p>To better understand faculty career trajectories, we build a simple timeline plot showing how scientific productivity coevolves with social collaborations. As a faculty member advances in his career—call him Peter—it is expected that his patterns of collaborations will change. We are interested in a few relevant features to determine from the data when Peter started his research group.</p>
->>>>>>> b723e085
         
       <div class="scrolly-container">
           <div class="scrolly-content">
